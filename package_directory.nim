--- conflicted
+++ resolved
@@ -431,7 +431,7 @@
     return query_res["items"].elems.sortedByIt(it["updated_at"].str).reversed()
   return query_res["items"].elems
 
-proc github_trending_packages(): string =
+proc github_trending_packages(request: Request): string =
   ## Trending GitHub packages
   # TODO: filter packages in packages.json
   # TODO: caching
@@ -450,7 +450,7 @@
 
 
   let inner = generate_github_trending_pkg_list_page(pkgs_list)
-  return base_page(inner)
+  return base_page(request, inner)
 
 
 # proc fetch_using_git(pname, url: string): bool =
@@ -705,14 +705,10 @@
     for pn in found_pkg_names.keys():
       pkgs_list.add pkgs[pn]
 
-<<<<<<< HEAD
+    stats.gauge("search_found_pkgs", pkgs_list.len)
     let body = generate_search_box(@"query") &
                generate_pkg_list_page(pkgs_list)
     resp base_page(request, body)
-=======
-    stats.gauge("search_found_pkgs", pkgs_list.len)
-    resp base_page(generate_pkg_list_page(pkgs_list))
->>>>>>> aa048129
 
   get "/pkg/@pkg_name/?":
     log request
@@ -883,12 +879,8 @@
 
   get "/loader":
     log request
-<<<<<<< HEAD
+    stats.incr("views")
     resp base_page(request,
-=======
-    stats.incr("views")
-    resp base_page(
->>>>>>> aa048129
       generate_loader_page()
     )
 
@@ -930,12 +922,8 @@
 
   get "/stats":
     log request
-<<<<<<< HEAD
+    stats.incr("views")
     resp base_page(request, """
-=======
-    stats.incr("views")
-    resp base_page """
->>>>>>> aa048129
     <br/>
     <p>Runtime: $#</p>
     <p>Queried packages count: $#</p>
@@ -944,7 +932,7 @@
   get "/github_trending":
     log request
     stats.incr("views")
-    resp github_trending_packages()
+    resp github_trending_packages(request)
 
   # CI Routing
 
