#? stdtmpl | standard
#proc generate_pkg_page(pkg: Pkg): string =
#  result = ""

# let pname = pkg["name"].str

<div class="columns">
  <div class="column col-9">
    <h3>${pname}</h3>
    #for tag in pkg["tags"]:
      <label class="chip">
        <a href="/search?query=$tag.str">
        $tag.str
        </a>
      </label>
    #end for
    <p>${pkg["description"].str}</p>
    #if pkg.has_key("github_readme"):
    <div class="card" id="github-readme">
      <div class="card-header">
        <h4 class="card-title">Readme</h4>
      </div>
      <div class="card-body">
        ${pkg["github_readme"].str}
      </div>
    </div>
    #end
  </div>

  <div class="column col-3">
    <div class="tile tile-centered" id="require-tile">
      <div class="tile-icon">
        <i class="fa fa-download fa-3x"></i>
      </div>
      <div class="tile-content">
        <div class="tile-title">
          <tt>
            <input id="cmd" onClick="this.select();" value="nimble install ${pname}" readonly />
            <a title="Copy" onClick="document.querySelector('#cmd').select();document.execCommand('copy');"><i class="fa fa-copy"></i></a>
          </tt>
        </div>
        <div class="tile-subtitle">
          Need help? Read <a href="https://github.com/nim-lang/nimble#creating-packages">Nimble</a>
        </div>
      </div>
    </div>
    #if pkg.has_key("github_owner"):
    <div class="tile tile-centered divided">
      <div class="tile-content">
        <div class="tile-title">
<<<<<<< HEAD
          <picture>
            <!-- if Mobile 25px PNG else 99px PNG -->
            <source srcset="https://github.com/${pkg["github_owner"].str}.png?size=99" type="image/png" media="(min-width: 767px)">
            <img class="avatar avatar-xl" src="https://github.com/${pkg["github_owner"].str}.png?size=25" alt="${pkg["github_owner"].str}'s avatar">
          </picture>
          <br>
=======
          Author:
          <figure class="avatar avatar-xs" data-initial="" style="background-color: #5764c6;">
          </figure>
>>>>>>> 8893c827
          <a href="https://github.com/${pkg["github_owner"].str}">
            ${pkg["github_owner"].str}
          </a>
        </div>
      </div>
    </div>
    #end
    #if pkg.has_key("github_versions"):
    <div class="tile tile-centered divided">
      <div class="tile-content">
        #if pkg["github_versions"].getElems().len > 0:
          Available versions:
        #  for semver in pkg["github_versions"].getElems():
            <label class="chip"><b>${semver.str}</b></label>
        #  end
          <br>
        #else:
          No tagged versions available
        #end
      </div>
    </div>
    #end
    <div class="tile tile-centered divided">
      <div class="tile-content">
        <div class="tile-title">
          License:
    #     let licns = pkg["license"].str.toLowerAscii.strip
    #     if licns == "mit":
            <a href="https://opensource.org/licenses/MIT">MIT</a>
    #     elif licns == "apache2" or licns == "apache":
            <a href="https://opensource.org/licenses/Apache-2.0">Apache 2</a>
    #     elif licns == "bsd":
            <a href="https://opensource.org/licenses/BSD-2-Clause">BSD</a>
    #     elif licns == "bsd2" or licns == "bsd 2-clause":
            <a href="https://opensource.org/licenses/BSD-2-Clause">BSD 2-Clause</a>
    #     elif licns == "bsd3" or licns == "bsd 3-clause":
            <a href="https://opensource.org/licenses/BSD-3-Clause">BSD 3-Clause</a>
    #     elif licns == "gplv2":
            <a href="https://opensource.org/licenses/GPL-2.0">GPL 2</a>
    #     elif licns == "gplv3":
            <a href="https://opensource.org/licenses/GPL-3.0">GPL 3</a>
    #     elif licns == "gpl":
            <a href="https://opensource.org/licenses/GPL-3.0">GPL</a>
    #     elif licns == "lgplv2":
            <a href="https://opensource.org/licenses/LGPL-2.0">LGPL 2</a>
    #     elif licns == "lgplv3":
            <a href="https://opensource.org/licenses/LGPL-3.0">LGPL 3</a>
    #     elif licns == "lgpl":
            <a href="https://opensource.org/licenses/LGPL-3.0">LGPL</a>
    #     elif licns == "cc0":
            <a href="https://creativecommons.org/publicdomain/zero/1.0">Creative Commons Zero</a>
    #     elif licns == "cc" or licns == "cc-by-nc-sa" or licns == "cc-by-nc-nd":
            <a href="https://creativecommons.org/licenses">Creative Commons</a>
    #     elif licns == "wtfpl":
            <a href="http://www.wtfpl.net">WTFPL</a>
    #     else:
            ${pkg["license"].str}
    #     end
        </div>
      </div>
    </div>
    <div class="tile tile-centered divided">
      <div class="tile-content">
        <div>
          <a href="/ci/badges/${pname}/nimdevel/output.html">
            <img class="slickbadge" id="versionbadge">
          </a>
          <a href="/ci/badges/${pname}/nimdevel/output.html">
            <img class="slickbadge" id="statusbadge">
          </a>
          <a href="/ci/badges/${pname}/nimdevel/doc_build_output.html">
            <img class="slickbadge" id="docstatusbadge">
          </a>
        </div>
        <p id="last_build_time"></p>
        <button class="btn btn-sm" id="rebuildbtn">rebuild now</button>
      </div>
    </div>

    <div class="tile tile-centered divided">
      <div class="tile-content">
        #if pkg.has_key("web"):
          <a href="${pkg["web"].str}" class="btn input-group-btn">
            <i class="fa fa-globe"></i> Project website
          </a>
        #end
        #if pkg.has_key("doc"):
          <a href="${pkg["doc"].str}" class="btn input-group-btn">
            <i class="fa fa-book"></i> Docs
          </a>
        #end if
        #let url = pkg["url"].str
        #if url.startswith("https://github.com/") or url.startswith("http://github.com/") or url.startswith("git"):
          <a class="btn input-group-btn" href="/docs/${pname}">
            <i class="fa fa-book"></i> Hosted docs
          </a>
        #end if

        <script>
          function reload_badges() {
            $$("#versionbadge").attr("src", "/ci/badges/${pname}/version.svg");
            $$("#statusbadge").attr("src", "/ci/badges/${pname}/nimdevel/status.svg");
            $$("#docstatusbadge").attr("src", "/ci/badges/${pname}/nimdevel/docstatus.svg");
          }
          function reload_rebuildbtn() {
            $$.getJSON( "/api/v1/status/${pname}", function(resp) {
              if (resp.status == "building") {
                $$("#rebuildbtn").addClass("loading");
              } else {
                $$("#rebuildbtn").removeClass("loading");
                $$("#last_build_time").html("Last build time: " + resp.build_time);
                reload_badges();
              }
            });
          }
          $$("#rebuildbtn").click(function() {
            $$.post("/ci/rebuild/${pname}");
            $$("#rebuildbtn").addClass("loading");
          });
          setInterval(reload_rebuildbtn, 5000);
          reload_rebuildbtn();
        </script>

      </div>
    </div>

    <div class="tile tile-centered divided">
      <div class="tile-content">
        <div class="tile-title">
          <form action="/searchitem_pkg" method="GET" role="search" class="input-group" id="searchitem">
            <input class="form-input" name="query" placeholder="Search symbol in ${pname}" type="search" value="" minlength="1" autofocus required >
            <input class="form-input" name="pkg_name" type="hidden" value="${pname}">
            <button type="submit" class="btn btn-primary input-group-btn">
              <i class="fa fa-search"></i>Search
            </button>
          </form>
        </div>
      <div class="tile-content">
        <div id="searchitem_result">
        </div>
      </div>
        <script>
          $$("#searchitem").submit(function(event) {
            var data = $$("#searchitem :input").serializeArray();
            $$("#searchitem_result").load("/searchitem_pkg", data);
            event.preventDefault();
          });
        </script>
      </div>
    </div>

  </div>
</div>


<!-- TODO: Dom: IMO this shouldn't be shown -->
#if pkg.has_key("github_latest_version_time"):
<!--<small>Released on ${pkg["github_latest_version_time"].str}</small>-->
#end if<|MERGE_RESOLUTION|>--- conflicted
+++ resolved
@@ -48,18 +48,8 @@
     <div class="tile tile-centered divided">
       <div class="tile-content">
         <div class="tile-title">
-<<<<<<< HEAD
-          <picture>
-            <!-- if Mobile 25px PNG else 99px PNG -->
-            <source srcset="https://github.com/${pkg["github_owner"].str}.png?size=99" type="image/png" media="(min-width: 767px)">
-            <img class="avatar avatar-xl" src="https://github.com/${pkg["github_owner"].str}.png?size=25" alt="${pkg["github_owner"].str}'s avatar">
-          </picture>
+          <img class="avatar avatar-s" src="https://github.com/${pkg["github_owner"].str}.png?size=25" alt="${pkg["github_owner"].str}'s avatar">
           <br>
-=======
-          Author:
-          <figure class="avatar avatar-xs" data-initial="" style="background-color: #5764c6;">
-          </figure>
->>>>>>> 8893c827
           <a href="https://github.com/${pkg["github_owner"].str}">
             ${pkg["github_owner"].str}
           </a>
